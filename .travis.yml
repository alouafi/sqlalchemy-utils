language: python
python:
  - 2.6
  - 2.7
  - 3.3
install:
<<<<<<< HEAD
  - pip install -q -e ".[test,password]" --use-mirrors
=======
  - pip install -q -e ".[test,color,phone]" --use-mirrors
>>>>>>> 416342af
script:
  - python setup.py test<|MERGE_RESOLUTION|>--- conflicted
+++ resolved
@@ -4,10 +4,6 @@
   - 2.7
   - 3.3
 install:
-<<<<<<< HEAD
-  - pip install -q -e ".[test,password]" --use-mirrors
-=======
-  - pip install -q -e ".[test,color,phone]" --use-mirrors
->>>>>>> 416342af
+  - pip install -q -e ".[test,color,phone,password]" --use-mirrors
 script:
   - python setup.py test