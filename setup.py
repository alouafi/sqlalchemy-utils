--- conflicted
+++ resolved
@@ -55,12 +55,8 @@
             'flexmock>=0.9.7',
         ],
         'phone': ['phonenumbers3k==5.6b1'],
-<<<<<<< HEAD
-        'color': ['colour>=0.0.3'],
-        'password': ['passlib >= 1.6, < 2.0']
-=======
+        'password': ['passlib >= 1.6, < 2.0'],
         'color': ['colour>=0.0.4']
->>>>>>> b43b72af
     },
     cmdclass={'test': PyTest},
     classifiers=[
